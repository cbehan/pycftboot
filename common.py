--- conflicted
+++ resolved
@@ -1,7 +1,3 @@
-import os
-import re
-import subprocess
-
 cutoff = 0
 prec = 660
 dec_prec = int((3.0 / 10.0) * prec)
@@ -16,12 +12,9 @@
 delta  = Symbol('delta')
 delta_ext = Symbol('delta_ext')
 
-<<<<<<< HEAD
-=======
 # Default path, used as first priority if it exists
 sdpb_path = "/usr/bin/sdpb"
 
->>>>>>> 0b58dfaa
 def find_executable(name):
   if os.path.isfile(name):
       return name
@@ -33,25 +26,14 @@
       else:
           raise EnvironmentError("%s was not found on path." % name)
 
-<<<<<<< HEAD
-sdpb_path = find_executable("sdpb")
-=======
 # If default path doesn't apply, look for SDPB on user's PATH
 if not os.path.isfile(sdpb_path):
     sdpb_path = find_executable("sdpb")
->>>>>>> 0b58dfaa
 
 # Determine (major) version of SDPB
 proc = subprocess.Popen([sdpb_path, "--version"], stdout=subprocess.PIPE, stderr=subprocess.PIPE)
 (stdout, _) = proc.communicate()
 if proc.returncode != 0:
-<<<<<<< HEAD
-    raise RuntimeError("Failed to invoke SDPB: %s" % sdpb_path)
-m = re.search(r"SDPB ([0-9])", str(stdout))
-if m is None:
-    raise RuntimeError("Failed to retrieve SDPB version.")
-sdpb_version = int(m.group(1))
-=======
     # Assume that this is version 1.x, which didn't support --version
     sdpb_version = 1
 else:
@@ -60,7 +42,6 @@
     if m is None:
         raise RuntimeError("Failed to retrieve SDPB version.")
     sdpb_version = int(m.group(1))
->>>>>>> 0b58dfaa
 
 sdpb_options = ["checkpointInterval", "maxIterations", "maxRuntime", "dualityGapThreshold", "primalErrorThreshold", "dualErrorThreshold", "initialMatrixScalePrimal", "initialMatrixScaleDual", "feasibleCenteringParameter", "infeasibleCenteringParameter", "stepLengthReduction", "maxComplementarity"]
 sdpb_defaults = ["3600", "500", "86400", "1e-30", "1e-30", "1e-30", "1e+20", "1e+20", "0.1", "0.3", "0.7", "1e+100"]
